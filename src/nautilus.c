--- conflicted
+++ resolved
@@ -148,18 +148,6 @@
     char * blah[] = {"test", 0};
     
     go_c(1, blah);
-<<<<<<< HEAD
-
-    /*
-    thread_start(tfun, 
-                  NULL,
-                  NULL,
-                  0,
-                  TSTACK_DEFAULT,
-                  NULL,
-                  0);
-                  */
-=======
 
 #endif
 
@@ -171,8 +159,6 @@
 
 #endif
 
->>>>>>> 9a15492e
-
     sti();
 
     printk("nautilus main thread (core 0) yielding\n");
